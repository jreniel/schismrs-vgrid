--- conflicted
+++ resolved
@@ -163,7 +163,6 @@
             .stretching
             .clone()
             .ok_or_else(|| VQSBuilderError::UninitializedFieldError("stretching".to_string()))?;
-<<<<<<< HEAD
         // let dz_bottom_min = match self.dz_bottom_min {
         //     Some(value) => value.clone(),
         //     None => {
@@ -189,24 +188,6 @@
             }
         };
         Self::validate_dz_bottom_min(&min_bottom_layer_thickness)?;
-=======
-        let dz_bottom_min = match self.dz_bottom_min {
-            Some(value) => value.clone(),
-            None => {
-                // Get the largest negative value from hgrid.depths()
-                let depths_array = hgrid.depths();
-                match depths_array
-                    .iter()
-                    .filter(|&&d| d < 0.0)
-                    .max_by(|a, b| a.partial_cmp(b).unwrap())
-                {
-                    Some(&max_negative) => -max_negative,
-                    None => 0.0, // Default if no negative values exist
-                }
-            }
-        };
-        Self::validate_dz_bottom_min(&dz_bottom_min)?;
->>>>>>> 8af68f86
         let transform = stretching.transform(hgrid, depths, nlevels)?;
         let z_mas = transform.zmas();
         let etal = transform.etal();
@@ -217,11 +198,7 @@
             nlevels,
             etal,
             transform.a_vqs0(),
-<<<<<<< HEAD
             &min_bottom_layer_thickness,
-=======
-            &dz_bottom_min,
->>>>>>> 8af68f86
         )?;
         // let depths = hgrid.depths();
         Ok(VQS {
@@ -287,7 +264,6 @@
             }
         }
 
-<<<<<<< HEAD
         // Flip arrays to match expected orientation (bottom to surface)
         sigma.invert_axis(Axis(0));
 
@@ -357,49 +333,6 @@
                 bottom_level = k;
                 bottom_level_found = true;
                 break;
-=======
-                // interpolate vertical levels
-                kbp[i] = 0;
-                let mut z3 = NAN;
-                for k in 0..nv_vqs[m0[i]] {
-                    let z1 = z_mas[[min(k, nv_vqs[m0[i] - 1]), m0[i] - 1]];
-                    let z2 = z_mas[[k, m0[i]]];
-                    z3 = z1 + (z2 - z1) * zrat;
-
-                    if z3 >= -dp[i] + dz_bottom_min {
-                        znd[[k, i]] = z3;
-                    } else {
-                        kbp[i] = k;
-                        break;
-                    }
-                }
-                if kbp[i] == 0 {
-                    return Err(VQSBuilderError::FailedToFindABottom(
-                        i + 1,
-                        dp[i],
-                        z3,
-                        z_mas.index_axis(Axis(1), m0[i]).to_owned(),
-                    ));
-                }
-                znd[[kbp[i], i]] = -dp[i];
-                sigma_vqs[[0, i]] = 0.0;
-                sigma_vqs[[kbp[i], i]] = -1.0;
-                for k in 1..kbp[i] {
-                    sigma_vqs[[k, i]] = (znd[[k, i]] - eta2[i]) / (eta2[i] + dp[i]);
-                }
-                for k in 1..kbp[i] {
-                    if znd[[k - 1, i]] <= znd[[k, i]] {
-                        return Err(VQSBuilderError::InvertedZ(
-                            i + 1,
-                            dp[i],
-                            m0[i],
-                            k,
-                            znd[[k - 1, i]],
-                            znd[[k, i]],
-                        ));
-                    }
-                }
->>>>>>> 8af68f86
             }
         }
 
